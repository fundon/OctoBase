--- conflicted
+++ resolved
@@ -34,11 +34,8 @@
     layer::make_firebase_auth_layer,
     model::{
         Claims, CreatePermission, CreateWorkspace, MakeToken, PermissionType, RefreshToken,
-<<<<<<< HEAD
         UpdateWorkspace, UserCred, UserQuery, UserToken, UserWithNonce, WorkspaceSearchInput,
-=======
-        UpdateWorkspace, UserCred, UserQuery, UserToken, UserWithNonce, WorkspaceMetadata,
->>>>>>> 180bcec8
+        WorkspaceMetadata
     },
     utils::URL_SAFE_ENGINE,
 };
